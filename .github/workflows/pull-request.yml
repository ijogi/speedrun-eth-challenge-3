
# This workflow will do a clean install of node dependencies, cache/restore them, build the source code and run tests across different versions of node
# For more information see: https://help.github.com/actions/language-and-framework-guides/using-nodejs-with-github-actions

name: Pull Request CI

on:
  workflow_dispatch: 
  push:
    branches: [master, develop, main]
  pull_request:
    types: [opened, reopened, ready_for_review, synchronize]

jobs:
  build:
    runs-on: ubuntu-latest

    strategy:
      matrix:
        node-version: [14.x, 16.x]
        # See supported Node.js release schedule at https://nodejs.org/en/about/releases/

    steps:
      - uses: actions/checkout@v2
      - name: Use Node.js ${{ matrix.node-version }}
        uses: actions/setup-node@v2
        with:
          node-version: ${{ matrix.node-version }}
      - name: 'cache'
        uses: actions/cache@v2
        with:
          path: |
            ~/.yarn
            ~/node_modules
            **/node_modules/**
          key: ${{ runner.os }}-yarn-${{ hashFiles('**/yarn.lock') }}
          restore-keys: |
            ${{ runner.os }}-yarn-${{ hashFiles('**/yarn.lock') }}
      - run: yarn install --immutable
      
      - name: 'hardhat compile'  
        run: |
          yarn compile --force

      - name: 'build contracts'
        run: |
          yarn shx cp ./packages/vite-app-ts/scripts/hardhat_contracts.json.bak ./packages/vite-app-ts/src/generated/hardhat_contracts.json
          yarn contracts:build

      - name: 'build production'
        run: |
<<<<<<< HEAD
          yarn shx cp ./packages/vite-app-ts/src/generated/hardhat_contracts.json.bak ./packages/vite-app-ts/src/generated/hardhat_contracts.json
=======
>>>>>>> 29a4ce91
          yarn run start optimize --force 
          yarn run build
    #  - run: yarn hardhat:test
    #  - name: Publish Unit Test Results
    #    uses: EnricoMi/publish-unit-test-result-action@v1
    #    if: always()
    #    with:
    #      files: testresult.xml<|MERGE_RESOLUTION|>--- conflicted
+++ resolved
@@ -49,10 +49,6 @@
 
       - name: 'build production'
         run: |
-<<<<<<< HEAD
-          yarn shx cp ./packages/vite-app-ts/src/generated/hardhat_contracts.json.bak ./packages/vite-app-ts/src/generated/hardhat_contracts.json
-=======
->>>>>>> 29a4ce91
           yarn run start optimize --force 
           yarn run build
     #  - run: yarn hardhat:test
